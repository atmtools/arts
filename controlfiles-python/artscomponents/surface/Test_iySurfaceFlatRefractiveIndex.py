#!/usr/bin/env python3
# -*- coding: utf-8 -*-
"""
@author: Manfred Brath
"""

import numpy as np
from pyarts.workspace import Workspace, arts_agenda
from pyarts.arts import constant
from pyarts import xml


# =============================================================================
# %%  define scattering agenda
# =============================================================================


# surface scattering agenda
@arts_agenda
def iy_surface_agenda(ws):
    ws.iySurfaceInit()
    ws.Ignore(ws.dsurface_rmatrix_dx)
    ws.Ignore(ws.dsurface_emission_dx)

    ws.iySurfaceFlatRefractiveIndex()
    ws.iySurfaceFlatRefractiveIndexDirect()


# =============================================================================
# %%  define RT functions
# =============================================================================


def ARTS_clearsky(f_grid, sensor_pos, sensor_los, sun_longitude_pos,
                  ComplexRefractiveIndex, npres=81, nlat=3, nlon=5, stokes_dim=2):
    '''
    Calculates the clear sky spectral radiance. As no scattering is present,
    radiation is seen when looking directly towards the sun or when looking
    towards its specular reflection from the ground.

    Args:
        f_grid (ndarray): Frequncy grid in Hz.
        sensor_pos (ndarray): Sensor position [Altitude, Latitude, Longitude].
        sensor_los (ndarray): Sensor looking direction [zenith angle, azimuth angle].
        sun_longitude_pos (float): Zenith longitude position of the sun.
        ComplexRefractiveIndex (ndarray): Surface complex refractive index.
        npres (int, optional): Number of pressure levels. Defaults to 81.
        nlat (int, optional): Number of latitude points. Defaults to 3.
        nlon (int, optional): Number of longitude points. Defaults to 5.
        stokes_dim (int, optional): Stoke dimension. Defaults to 2.

    Returns:
        ndarray: Spectral radiance at sensor.

    '''

    # =============================================================================
    # open workspace
    # =============================================================================

    ws = Workspace()
    ws.verbositySetScreen(level=2)

    # import basic definitions
<<<<<<< HEAD
    ws.LegacyContinuaInit()
    ws.execute_controlfile("general/planet_earth.arts")
=======
    ws.execute_controlfile("general/continua.arts")
    ws.PlanetSet(option="Earth")
    ws.isotopologue_ratiosInitFromBuiltin()
>>>>>>> 9a55330a

    # =============================================================================
    # select/define agendas
    # =============================================================================

    # set agenda
    ws.iy_main_agendaSet( option="Clearsky" )
    ws.iy_space_agendaSet( option="CosmicBackground" )
    ws.ppath_agendaSet( option="FollowSensorLosPath" )
    ws.ppath_step_agendaSet( option="GeometricPath" )
    ws.water_p_eq_agendaSet()

    ws.iy_surface_agenda = iy_surface_agenda

    # =============================================================================
    # basic conditions
    # =============================================================================

    # Postion and line-of-sight of sensor
    ws.sensor_pos = sensor_pos
    ws.sensor_los = sensor_los
    ws.VectorSet(ws.rte_pos2, [])

    # =============================================================================
    # define environment
    # =============================================================================

    # Number of Stokes components to be computed
    #
    ws.IndexSet(ws.stokes_dim, stokes_dim)

    # Reference ellipsoid
    ws.refellipsoidEarth(ws.refellipsoid, "Sphere")

    # Frequency grid
    ws.VectorSet(ws.f_grid, f_grid)

    # A pressure grid rougly matching 0 to 80 km, in steps of 2 km.
    ws.VectorNLogSpace(ws.p_grid, npres, 1013e2, 1)

    # Atmospheric dimensionality and lat/lon grids
    ws.VectorNLinSpace(ws.lat_grid, nlat, -90., 90.)
    ws.VectorNLinSpace(ws.lon_grid, nlon, -180., 180.)
    ws.AtmosphereSet3D()

    # Definition of species
    ws.abs_speciesSet(species=
                      ["N2",
                       "O2"])

    # No line data needed here
    ws.abs_lines_per_speciesSetEmpty()

    ws.propmat_clearsky_agendaAuto()

    # Atmospheric profiles
    ws.AtmRawRead(basename="testdata/tropical")
    ws.AtmFieldsCalcExpand1D()

    # Get ground altitude (z_surface) from z_field
    ws.MatrixSetConstant(ws.z_surface, nlat, nlon, 0.)

    # set surface temperature
    ws.MatrixSetConstant(ws.t_surface, nlat, nlon, 1.)
    # ws.surface_skin_t=ws.t_surface.value[0,0]

    ws.ArrayOfStringSet(ws.surface_props_names, ["Skin temperature"])
    ws.Tensor3SetConstant(ws.surface_props_data, 1, nlat, nlon, ws.t_surface.value[0, 0])

    ws.complex_refr_indexTemperatureConstant(refr_index_real=[ComplexRefractiveIndex[0]],
                                   refr_index_imag=[ComplexRefractiveIndex[1]])
    ws.Copy(ws.surface_complex_refr_index, ws.complex_refr_index)

    # set star source
    ws.starsAddSingleBlackbody(longitude=sun_longitude_pos)

    # =============================================================================
    # the calculation
    # =============================================================================

    # No jacobian calculations
    ws.jacobianOff()

    # No particulate scattering
    ws.cloudboxOff()

    # No gas scattering
    ws.gas_scatteringOff()

    # No sensor
    ws.sensorOff()

    # Check model atmosphere
    ws.atmfields_checkedCalc()
    ws.atmgeom_checkedCalc()
    ws.cloudbox_checkedCalc()
    ws.sensor_checkedCalc()

    # Propagation path agendas and variables
    ws.NumericSet(ws.ppath_lmax, -1)

    ws.lbl_checkedCalc()

    # Switch off stars
    ws.IndexSet(ws.stars_do, 1)

    ws.yCalc()

    y = ws.y.value.value

    return y, ws


# =============================================================================
# %% paths/constants
# =============================================================================
if __name__ == "__main__":
    # Sensor position in altitude/lat/lon
    sensor_pos = np.array([[2., 0., 0.]])

    # Wavelength im nm
    wavelength = np.array([600]) * 1e-9

    # Frequency grid
    f_grid = constant.c / wavelength

    # Set Complex refractive index similar to water at 600 nm
    ComplexRefractiveIndex = np.array([1.333, 1e-8]).T

    # Set the sun zenith longitude position. Here we only need the the longitude,
    # because by default sun's zenith is by default at 0 deg latitude.
    sun_longitude_pos = 45.

    # Sensor looking direction in zenith angle (0 = upwards, 180 = downward) and
    # azimuth angle ( 0 = North, 90 = east)
    sensor_los = np.array([[180. - sun_longitude_pos, 90.]])

    y, ws = ARTS_clearsky(f_grid, sensor_pos, sensor_los, sun_longitude_pos,
                          ComplexRefractiveIndex)

    # Reference data
    yREFERENCE = np.array([8.18158473275838e-10, -7.35815456414e-10])

    # Compare with reference
    ws.CompareRelative(y, yREFERENCE, 1e-6)<|MERGE_RESOLUTION|>--- conflicted
+++ resolved
@@ -62,14 +62,9 @@
     ws.verbositySetScreen(level=2)
 
     # import basic definitions
-<<<<<<< HEAD
     ws.LegacyContinuaInit()
-    ws.execute_controlfile("general/planet_earth.arts")
-=======
-    ws.execute_controlfile("general/continua.arts")
     ws.PlanetSet(option="Earth")
     ws.isotopologue_ratiosInitFromBuiltin()
->>>>>>> 9a55330a
 
     # =============================================================================
     # select/define agendas
