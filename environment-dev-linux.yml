dependencies:
        - binutils
        - boost
        - ccache
        - clang
        - clangxx
        - cmake
        - doxygen
        - docutils
        - graphviz
        - eigen
        - fftw
        - gcc
        - gfortran
        - gmp
        - gxx
        - ipykernel
        - lark-parser
        - libclang
        - libcxx
<<<<<<< HEAD
        - libcxx-devel
=======
        - libopenblas=*=*openmp*
>>>>>>> 4346f895
        - llvm-openmp
        - nanobind < 2.5.0
        - nbsphinx
        - matplotlib
        - netcdf4
        - ninja
        - numpy>=2
        - pkg-config
        - pytest>=7
        - python-build
        - requests
        - scipy
        - setuptools
        - sphinx >=8,<8.2.0
        - sphinx-copybutton
        - sphinx-favicon
        - sphinx-rtd-theme=3
        - sphinxcontrib-jquery
        - sphinxcontrib-bibtex
        - tqdm
        - xarray
        - zlib
channels:
        - conda-forge
        - nodefaults<|MERGE_RESOLUTION|>--- conflicted
+++ resolved
@@ -18,11 +18,8 @@
         - lark-parser
         - libclang
         - libcxx
-<<<<<<< HEAD
         - libcxx-devel
-=======
         - libopenblas=*=*openmp*
->>>>>>> 4346f895
         - llvm-openmp
         - nanobind < 2.5.0
         - nbsphinx
