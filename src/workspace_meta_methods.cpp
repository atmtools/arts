#include "workspace_meta_methods.h"

#include <sorting.h>

#include <algorithm>
#include <sstream>
#include <stdexcept>

#include "workspace_agendas.h"
#include "workspace_methods.h"
#include "workspace_variables.h"

std::vector<WorkspaceMethodInternalMetaRecord> internal_meta_methods_creator() {
  std::vector<WorkspaceMethodInternalMetaRecord> wsm_meta;

<<<<<<< HEAD
  wsm_meta.push_back(WorkspaceMethodInternalMetaRecord{
      .name    = "disort_spectral_flux_fieldFromAgenda",
      .desc    = "Use Disort for clearsky calculations of spectral flux field",
=======
  out.push_back(WorkspaceMethodInternalMetaRecord{
      .name    = "measurement_sensorSimple",
      .desc    = "Wrapper for a single simple dirac-opening sensor",
>>>>>>> 876b2424
      .author  = {"Richard Larsson"},
      .methods = {"measurement_sensorInit", "measurement_sensorAddSimple"},
      .out     = {"measurement_sensor"},
  });

  out.push_back(WorkspaceMethodInternalMetaRecord{
      .name    = "measurement_sensorSimpleGaussian",
      .desc    = "Wrapper for a single simple Gaussian-opening sensor",
      .author  = {"Richard Larsson"},
      .methods = {"measurement_sensorInit",
                  "measurement_sensorAddSimpleGaussian"},
      .out     = {"measurement_sensor"},
  });

  out.push_back(WorkspaceMethodInternalMetaRecord{
      .name    = "measurement_sensorVectorGaussian",
      .desc    = "Wrapper for a single simple Gaussian-opening sensor",
      .author  = {"Richard Larsson"},
      .methods = {"measurement_sensorInit",
                  "measurement_sensorAddVectorGaussian"},
      .out     = {"measurement_sensor"},
  });

<<<<<<< HEAD
  wsm_meta.push_back(WorkspaceMethodInternalMetaRecord{
      .name    = "disort_spectral_flux_fieldClearsky",
=======
  out.push_back(WorkspaceMethodInternalMetaRecord{
      .name    = "disort_spectral_flux_fieldFromAgenda",
>>>>>>> 876b2424
      .desc    = "Use Disort for clearsky calculations of spectral flux field",
      .author  = {"Richard Larsson"},
      .methods = {"disort_settings_agendaExecute",
                  "disort_spectral_flux_fieldCalc"},
      .out     = {"disort_spectral_flux_field"},
  });

  wsm_meta.push_back(WorkspaceMethodInternalMetaRecord{
      .name   = "disort_spectral_radiance_fieldFromAgenda",
      .desc   = "Use the disort settings agenda to calculate spectral radiance",
      .author = {"Richard Larsson"},
      .methods = {"disort_settings_agendaExecute",
                  "disort_spectral_radiance_fieldCalc"},
      .out     = {"disort_spectral_radiance_field",
                  "disort_quadrature_angles",
                  "disort_quadrature_weights"},
  });

<<<<<<< HEAD
  wsm_meta.push_back(WorkspaceMethodInternalMetaRecord{
      .name    = "disort_spectral_radiance_fieldClearsky",
=======
  out.push_back(WorkspaceMethodInternalMetaRecord{
      .name    = "disort_spectral_flux_fieldSunlessClearsky",
      .desc    = "Use Disort for clearsky calculations of spectral flux field",
      .author  = {"Richard Larsson"},
      .methods = {"ray_pathGeometricUplooking",
                  "disort_settings_agendaSet",
                  "disort_spectral_flux_fieldFromAgenda"},
      .out     = {"disort_spectral_flux_field"},
      .preset_gin       = {"option"},
      .preset_gin_value = {String{"SunlessClearsky"}}});

  out.push_back(WorkspaceMethodInternalMetaRecord{
      .name    = "disort_spectral_radiance_fieldSunlessClearsky",
>>>>>>> 876b2424
      .desc    = "Use Disort for clearsky calculations of spectral flux field",
      .author  = {"Richard Larsson"},
      .methods = {"ray_pathGeometricDownlooking",
                  "disort_settings_agendaSet",
                  "disort_spectral_radiance_fieldFromAgenda"},
      .out     = {"disort_spectral_radiance_field",
                  "disort_quadrature_angles",
                  "disort_quadrature_weights"},
      .preset_gin       = {"option"},
      .preset_gin_value = {String{"SunlessClearsky"}}});

  wsm_meta.push_back(WorkspaceMethodInternalMetaRecord{
      .name    = "spectral_radianceApplyUnitFromSpectralRadiance",
      .desc    = R"(Apply unit changes to spectral radiance and its Jacobian

.. warning::
  This is a destructive method.  Any use of it means that it is undefined behavior
  to use *spectral_radiance* or *spectral_radiance_jacobian* in future methods.
)",
      .author  = {"Richard Larsson"},
      .methods = {"ray_path_pointForeground",
                  "spectral_radiance_jacobianApplyUnit",
                  "spectral_radianceApplyUnit"},
      .out     = {"spectral_radiance", "spectral_radiance_jacobian"},
  });

  wsm_meta.push_back(WorkspaceMethodInternalMetaRecord{
      .name    = "spectral_radianceClearskyEmission",
      .desc    = "Computes clearsky emission of spectral radiances",
      .author  = {"Richard Larsson"},
      .methods = {"ray_path_pointBackground",
                  "spectral_radiance_backgroundAgendasAtEndOfPath",
                  "ray_path_atmospheric_pointFromPath",
                  "ray_path_frequency_gridFromPath",
                  "ray_path_propagation_matrixFromPath",
                  "ray_path_transmission_matrixFromPath",
                  "ray_path_transmission_matrix_cumulativeFromPath",
                  "ray_path_spectral_radiance_sourceFromPropmat",
                  "transmission_matrix_backgroundFromPathPropagationBack",
                  "spectral_radianceStepByStepEmission",
                  "spectral_radiance_jacobianFromBackground",
                  "spectral_radiance_jacobianAddPathPropagation"},
      .out     = {"spectral_radiance", "spectral_radiance_jacobian"},
  });

  wsm_meta.push_back(WorkspaceMethodInternalMetaRecord{
      .name    = "spectral_radianceClearskyRayleighScattering",
      .desc    = "Computes clearsky emission of spectral radiances",
      .author  = {"Richard Larsson"},
      .methods = {"ray_path_pointBackground",
                  "spectral_radiance_backgroundAgendasAtEndOfPath",
                  "ray_path_atmospheric_pointFromPath",
                  "ray_path_frequency_gridFromPath",
                  "ray_path_propagation_matrixFromPath",
                  "ray_path_propagation_matrix_scatteringFromPath",
                  "ray_path_propagation_matrixAddScattering",
                  "ray_path_transmission_matrixFromPath",
                  "ray_path_transmission_matrix_cumulativeFromPath",
                  "ray_path_spectral_radiance_sourceFromPropmat",
                  "ray_path_spectral_radiance_scatteringSunsFirstOrderRayleigh",
                  "ray_path_spectral_radiance_sourceAddScattering",
                  "transmission_matrix_backgroundFromPathPropagationBack",
                  "spectral_radianceStepByStepEmission",
                  "spectral_radiance_jacobianFromBackground",
                  "spectral_radiance_jacobianAddPathPropagation"},
      .out     = {"spectral_radiance", "spectral_radiance_jacobian"},
  });

  wsm_meta.push_back(WorkspaceMethodInternalMetaRecord{
      .name    = "spectral_radianceClearskyTransmission",
      .desc    = "Computes clearsky transmission of spectral radiances",
      .author  = {"Richard Larsson"},
      .methods = {"ray_path_pointBackground",
                  "spectral_radiance_backgroundAgendasAtEndOfPath",
                  "ray_path_atmospheric_pointFromPath",
                  "ray_path_frequency_gridFromPath",
                  "ray_path_propagation_matrixFromPath",
                  "ray_path_transmission_matrixFromPath",
                  "ray_path_transmission_matrix_cumulativeFromPath",
                  "transmission_matrix_backgroundFromPathPropagationBack",
                  "spectral_radianceCumulativeTransmission",
                  "spectral_radiance_jacobianFromBackground",
                  "spectral_radiance_jacobianAddPathPropagation"},
      .out     = {"spectral_radiance", "spectral_radiance_jacobian"},
  });

  wsm_meta.push_back(WorkspaceMethodInternalMetaRecord{
      .name    = "spectral_radianceClearskyBackgroundTransmission",
      .desc    = "Computes clearsky transmission of spectral radiances",
      .author  = {"Richard Larsson"},
      .methods = {"ray_path_pointBackground",
                  "ray_path_atmospheric_pointFromPath",
                  "ray_path_frequency_gridFromPath",
                  "ray_path_propagation_matrixFromPath",
                  "ray_path_transmission_matrixFromPath",
                  "ray_path_transmission_matrix_cumulativeFromPath",
                  "transmission_matrix_backgroundFromPathPropagationBack",
                  "spectral_radianceCumulativeTransmission",
                  "spectral_radiance_jacobianFromBackground",
                  "spectral_radiance_jacobianAddPathPropagation"},
      .out     = {"spectral_radiance", "spectral_radiance_jacobian"},
  });

  wsm_meta.push_back(WorkspaceMethodInternalMetaRecord{
      .name             = "atmospheric_fieldRead",
      .desc             = "Reads absorption file from a directory",
      .author           = {"Richard Larsson"},
      .methods          = {"atmospheric_fieldInit",
                           "atmospheric_fieldAppendBaseData",
                           "atmospheric_fieldAppendAbsorptionData"},
      .out              = {"atmospheric_field"},
      .preset_gin       = {"replace_existing"},
      .preset_gin_value = {Index{0}},
  });

  wsm_meta.push_back(WorkspaceMethodInternalMetaRecord{
      .name = "UpdateModelStates",
      .desc =
          "Update state of the model in preparation for a forward model run",
      .author  = {"Richard Larsson"},
      .methods = {"absorption_bandsFromModelState",
                  "surface_fieldFromModelState",
                  "atmospheric_fieldFromModelState",
                  "measurement_sensorFromModelState"},
      .out     = {"absorption_bands",
                  "surface_field",
                  "atmospheric_field",
                  "measurement_sensor"},
  });

  wsm_meta.push_back(WorkspaceMethodInternalMetaRecord{
      .name    = "model_state_vectorFromData",
      .desc    = "Get *model_state_vector* from available data",
      .author  = {"Richard Larsson"},
      .methods = {"model_state_vectorSize",
                  "model_state_vectorZero",
                  "model_state_vectorFromAtmosphere",
                  "model_state_vectorFromSurface",
                  "model_state_vectorFromBands",
                  "model_state_vectorFromSensor"},
      .out     = {"model_state_vector"},
  });

  wsm_meta.push_back(WorkspaceMethodInternalMetaRecord{
      .name    = "model_state_vector_aprioriFromData",
      .desc    = "Get *model_state_vector_apriori* from available data",
      .author  = {"Richard Larsson"},
      .methods = {"model_state_vectorFromData",
                  "model_state_vector_aprioriFromState"},
      .out     = {"model_state_vector_apriori"},
  });

  wsm_meta.push_back(WorkspaceMethodInternalMetaRecord{
      .name    = "absorption_lookup_tableCalc",
      .desc    = R"(Get *absorption_lookup_table* from available data.

Computes a pure uplooking *ray_path* from a given ``latitude`` and ``longitude``.
This path is used to extract ``ray_path_atmospheric_point``, which is used to
define the default atmospheric state for the absorption lookup table.
)",
      .author  = {"Richard Larsson"},
      .methods = {"ray_pathGeometricUplooking",
                  "ray_path_atmospheric_pointFromPath",
                  "ray_path_atmospheric_pointExtendInPressure",
                  "absorption_lookup_tableInit",
                  "absorption_lookup_tablePrecomputeAll"},
      .out     = {"absorption_lookup_table"},
  });

  return wsm_meta;
}
const std::vector<WorkspaceMethodInternalMetaRecord>& internal_meta_methods() {
  static const auto out = internal_meta_methods_creator();
  return out;
}

WorkspaceMethodInternalRecord WorkspaceMethodInternalMetaRecord::create(
    const std::unordered_map<std::string, WorkspaceMethodInternalRecord>& wsms)
    const try {
  if (wsms.contains(name)) {
    throw std::runtime_error("Meta-function " + name + " already exists");
  }

  WorkspaceMethodInternalRecord wsm{
      .desc   = desc,
      .author = author,
      .out    = out,
  };

  std::vector<std::string> first_out;
  std::vector<std::string> first_inout;

  wsm.desc += "\n\nWrapper calling Methods (in order):\n\n";
  for (const auto& m : methods) {
    wsm.desc += "  - *" + m + "*\n";

    const auto ptr = wsms.find(m);
    if (ptr == wsms.end()) {
      throw std::runtime_error(std::format(R"(Method "{}" not found)", m));
    }

    const auto& wm = ptr->second;

    if (wm.has_any() or wm.has_overloads()) {
      throw std::runtime_error(std::format(
          R"(Method "{}"  has overloads and does not work with meta-functions)",
          m));
    }

    wsm.author.insert(wsm.author.end(), wm.author.begin(), wm.author.end());
    wsm.gout.insert(wsm.gout.end(), wm.gout.begin(), wm.gout.end());
    wsm.gout_type.insert(
        wsm.gout_type.end(), wm.gout_type.begin(), wm.gout_type.end());
    wsm.gout_desc.insert(
        wsm.gout_desc.end(), wm.gout_desc.begin(), wm.gout_desc.end());
    wsm.gin.insert(wsm.gin.end(), wm.gin.begin(), wm.gin.end());
    wsm.gin_type.insert(
        wsm.gin_type.end(), wm.gin_type.begin(), wm.gin_type.end());
    wsm.gin_value.insert(
        wsm.gin_value.end(), wm.gin_value.begin(), wm.gin_value.end());
    wsm.gin_desc.insert(
        wsm.gin_desc.end(), wm.gin_desc.begin(), wm.gin_desc.end());
    wsm.pass_workspace = wsm.pass_workspace or wm.pass_workspace;

    std::ranges::copy_if(
        wm.in, std::back_inserter(wsm.in), [&](const std::string& i) {
          const auto cmp = Cmp::eq(i);
          return std::ranges::none_of(wsm.in, cmp) and
                 std::ranges::none_of(first_out, cmp) and
                 std::ranges::none_of(first_inout, cmp) and
                 not std::ranges::any_of(wm.out, cmp);
        });

    std::ranges::copy_if(
        wm.out, std::back_inserter(first_out), [&](const std::string& o) {
          const auto cmp = Cmp::eq(o);
          return std::ranges::none_of(wsm.in, cmp) and
                 std::ranges::none_of(first_out, cmp) and
                 std::ranges::none_of(first_inout, cmp) and
                 not std::ranges::any_of(wm.in, cmp);
        });

    std::ranges::copy_if(
        wm.out, std::back_inserter(first_inout), [&](const std::string& o) {
          const auto cmp = Cmp::eq(o);
          return std::ranges::none_of(wsm.in, cmp) and
                 std::ranges::none_of(first_out, cmp) and
                 std::ranges::none_of(first_inout, cmp) and
                 std::ranges::any_of(wm.in, cmp);
        });
  }

  wsm.desc += R"(
Equivalent (mostly) Python code:

.. code-block:: python3
  :linenos:

  ws = pyarts.Workspace()

  # ...

)";
  for (const auto& m : methods) {
    wsm.desc += "   ws." + m + "()\n";
  }
  wsm.desc += "\n";

  std::ranges::sort(wsm.author);
  wsm.author.erase(std::unique(wsm.author.begin(), wsm.author.end()),
                   wsm.author.end());

  if (not wsm.gout.empty()) {
    throw std::runtime_error(
        "Output generic variables not supported in meta-functions");
  }

  bubble_sort_by([&wsm](Size i, Size j) { return wsm.gin[i] < wsm.gin[j]; },
                 wsm.gin,
                 wsm.gin_type,
                 wsm.gin_value,
                 wsm.gin_desc);

  for (auto ptr = std::ranges::adjacent_find(wsm.gin); ptr != wsm.gin.end();
       ptr      = std::ranges::adjacent_find(wsm.gin)) {
    const auto idx0 = std::distance(wsm.gin.begin(), ptr);
    const auto idx1 = idx0 + 1;

    if (wsm.gin_type[idx0] != wsm.gin_type[idx1]) {
      throw std::runtime_error("Incompatible types for generic input " +
                               wsm.gin[idx0]);
    }

    if (wsm.gin_desc[idx0] != wsm.gin_desc[idx1]) {
      throw std::runtime_error("Incompatible descriptions for generic input " +
                               wsm.gin[idx0]);
    }

    //! Keep preferably nullopt value
    wsm.gin_value.erase(wsm.gin_value.begin() +
                        (wsm.gin_value[idx0] == std::nullopt ? idx0 : idx1));

    wsm.gin.erase(ptr);
    wsm.gin_type.erase(wsm.gin_type.begin() + idx0);
    wsm.gin_desc.erase(wsm.gin_desc.begin() + idx0);
  }

  ARTS_USER_ERROR_IF(preset_gin.size() != preset_gin_value.size(),
                     "preset_gin and preset_gin_value must have the same size")
  for (auto& preset : preset_gin) {
    for (auto ptr = std::ranges::find(wsm.gin, preset); ptr != wsm.gin.end();
         ptr      = std::ranges::adjacent_find(wsm.gin)) {
      const auto idx0 = std::distance(wsm.gin.begin(), ptr);

      wsm.gin.erase(ptr);
      wsm.gin_value.erase(wsm.gin_value.begin() + idx0);
      wsm.gin_type.erase(wsm.gin_type.begin() + idx0);
      wsm.gin_desc.erase(wsm.gin_desc.begin() + idx0);
    }
  }

  std::ranges::sort(first_out);
  std::ranges::sort(first_inout);
  std::ranges::sort(wsm.in);

  for (Size i = 0; i < out.size(); i++) {
    const auto& o = out[i];

    if (std::ranges::binary_search(first_inout, o)) {
      wsm.in.insert(wsm.in.begin() + i, o);
    }
  }

  for (auto& o : first_inout) {
    if (std::ranges::none_of(out, Cmp::eq(o))) {
      throw std::runtime_error("Input output variable " + o +
                               " is not declared as output");
    }
  }

  return wsm;
} catch (std::exception& e) {
  throw std::runtime_error(var_string(
      "Error creating meta-function ", '"', name, '"', ":\n\n", e.what()));
}

std::string WorkspaceMethodInternalMetaRecord::call(
    const std::unordered_map<std::string, WorkspaceMethodInternalRecord>& wsms)
    const try {
  const static auto wsvs = internal_workspace_variables();
  const static auto wsas = internal_workspace_agendas();

  const auto ptr = wsms.find(name);
  if (ptr == wsms.end()) {
    throw std::runtime_error("Meta-function " + name + " not found");
  }
  const auto& wsm = ptr->second;
  std::vector<std::string> first_out;

  std::stringstream code;

  code << wsm.header(name, 0) << " try {\n";

  for (Size i = 0; i < preset_gin.size(); i++) {
    const auto t = preset_gin_value[i].type_name();
    code << "  static const " << t << "& " << preset_gin[i]
         << " =\n    "
            "std::ranges::find_if(_wsmmeta, [](auto& _wsmmeta_var) {"
            "\n      return _wsmmeta_var.name==\""
         << name
         << "\";\n    "
            "}) -> preset_gin_value["
         << i << "].get_unsafe<" << t << ">();\n";
  }

  for (const auto& m : methods) {
    const auto& wm = wsms.at(m);
    for (const auto& outvar : wm.out) {
      const auto cmp = Cmp::eq(outvar);
      if (std::ranges::any_of(first_out, cmp) or
          std::ranges::any_of(wsm.in, cmp) or std::ranges::any_of(out, cmp)) {
        continue;
      }
      first_out.push_back(outvar);

      auto wsvptr = wsvs.find(outvar);
      if (wsvptr != wsvs.end()) {
        code << "  " << wsvptr->second.type << " " << outvar << ";\n";
        continue;
      }

      auto wsaptr = wsas.find(outvar);
      if (wsaptr != wsas.end()) {
        if (wsaptr->second.array)
          code << "  ArrayOfAgenda " << outvar << ";\n";
        else
          code << "  Agenda " << outvar << ";\n";
        continue;
      }

      throw std::runtime_error("Output " + outvar +
                               " not found as Agenda or Variable");
    }

    code << "  " << wm.call(m) << '\n';
  }
  code << "} ARTS_METHOD_ERROR_CATCH";

  return code.str();
} catch (std::exception& e) {
  throw std::runtime_error(var_string("Error creating call for meta-function ",
                                      '"',
                                      name,
                                      '"',
                                      ":\n\n",
                                      e.what()));
}<|MERGE_RESOLUTION|>--- conflicted
+++ resolved
@@ -13,21 +13,15 @@
 std::vector<WorkspaceMethodInternalMetaRecord> internal_meta_methods_creator() {
   std::vector<WorkspaceMethodInternalMetaRecord> wsm_meta;
 
-<<<<<<< HEAD
-  wsm_meta.push_back(WorkspaceMethodInternalMetaRecord{
-      .name    = "disort_spectral_flux_fieldFromAgenda",
-      .desc    = "Use Disort for clearsky calculations of spectral flux field",
-=======
-  out.push_back(WorkspaceMethodInternalMetaRecord{
+  wsm_meta.push_back(WorkspaceMethodInternalMetaRecord{
       .name    = "measurement_sensorSimple",
       .desc    = "Wrapper for a single simple dirac-opening sensor",
->>>>>>> 876b2424
       .author  = {"Richard Larsson"},
       .methods = {"measurement_sensorInit", "measurement_sensorAddSimple"},
       .out     = {"measurement_sensor"},
   });
 
-  out.push_back(WorkspaceMethodInternalMetaRecord{
+  wsm_meta.push_back(WorkspaceMethodInternalMetaRecord{
       .name    = "measurement_sensorSimpleGaussian",
       .desc    = "Wrapper for a single simple Gaussian-opening sensor",
       .author  = {"Richard Larsson"},
@@ -36,7 +30,7 @@
       .out     = {"measurement_sensor"},
   });
 
-  out.push_back(WorkspaceMethodInternalMetaRecord{
+  wsm_meta.push_back(WorkspaceMethodInternalMetaRecord{
       .name    = "measurement_sensorVectorGaussian",
       .desc    = "Wrapper for a single simple Gaussian-opening sensor",
       .author  = {"Richard Larsson"},
@@ -45,13 +39,8 @@
       .out     = {"measurement_sensor"},
   });
 
-<<<<<<< HEAD
-  wsm_meta.push_back(WorkspaceMethodInternalMetaRecord{
-      .name    = "disort_spectral_flux_fieldClearsky",
-=======
-  out.push_back(WorkspaceMethodInternalMetaRecord{
+  wsm_meta.push_back(WorkspaceMethodInternalMetaRecord{
       .name    = "disort_spectral_flux_fieldFromAgenda",
->>>>>>> 876b2424
       .desc    = "Use Disort for clearsky calculations of spectral flux field",
       .author  = {"Richard Larsson"},
       .methods = {"disort_settings_agendaExecute",
@@ -70,11 +59,7 @@
                   "disort_quadrature_weights"},
   });
 
-<<<<<<< HEAD
-  wsm_meta.push_back(WorkspaceMethodInternalMetaRecord{
-      .name    = "disort_spectral_radiance_fieldClearsky",
-=======
-  out.push_back(WorkspaceMethodInternalMetaRecord{
+  wsm_meta.push_back(WorkspaceMethodInternalMetaRecord{
       .name    = "disort_spectral_flux_fieldSunlessClearsky",
       .desc    = "Use Disort for clearsky calculations of spectral flux field",
       .author  = {"Richard Larsson"},
@@ -85,9 +70,8 @@
       .preset_gin       = {"option"},
       .preset_gin_value = {String{"SunlessClearsky"}}});
 
-  out.push_back(WorkspaceMethodInternalMetaRecord{
+  wsm_meta.push_back(WorkspaceMethodInternalMetaRecord{
       .name    = "disort_spectral_radiance_fieldSunlessClearsky",
->>>>>>> 876b2424
       .desc    = "Use Disort for clearsky calculations of spectral flux field",
       .author  = {"Richard Larsson"},
       .methods = {"ray_pathGeometricDownlooking",
