--- conflicted
+++ resolved
@@ -182,14 +182,10 @@
       .def(py::init<>())
       .def_ro_static("is_lgpl",
                      &global_data::is_lgpl,
-<<<<<<< HEAD
                      "Whether the ARTS library is compiled licensed under the LGPL")
       .def_ro_static("has_sht",
                      &global_data::has_sht,
                      "Whether the ARTS library is compiled to be able to use the SHT library")
-=======
-                     "Whether the ARTS library is licensed under the LGPL")
->>>>>>> 65c6a2f1
       .def("__repr__",
            [](const global_data&) {
              return std::format(R"(Global state of ARTS:
@@ -197,12 +193,8 @@
 is_lgpl: {}
 has_sht: {}
 )",
-<<<<<<< HEAD
                                 global_data::is_lgpl,
                                 global_data::has_sht);
-=======
-                                global_data::is_lgpl);
->>>>>>> 65c6a2f1
            })
       .doc() =
       "A set of global data that we might need from ARTS inside pyarts";
