--- conflicted
+++ resolved
@@ -188,26 +188,18 @@
       .PythonInterfaceBasicRepresentation(ArrayOfSpeciesTag)
       .PythonInterfaceIndexItemAccess(ArrayOfSpeciesTag)
       .def(py::self == py::self)
-<<<<<<< HEAD
       .def(py::self != py::self)
       .def("__hash__",
            [](const ArrayOfSpeciesTag &x) {
              return std::hash<ArrayOfSpeciesTag>{}(x);
            })
-      .def(py::init([]() { return std::make_unique<ArrayOfSpeciesTag>(); }))
-      .def(py::init([](const std::string &s) {
-        return std::make_unique<ArrayOfSpeciesTag>(s);
-      }))
+      .def(py::init([]() { return std::make_unique<ArrayOfSpeciesTag>(); }), "Empty list")
+      .def(py::init(
+          [](const std::string& s) { return std::make_unique<ArrayOfSpeciesTag>(s); }), "From :class:`str`")
       .def(py::init([](Index a, SpeciesTag b) {
         return std::make_unique<ArrayOfSpeciesTag>(a, b);
       }))
-      .def(py::init([](const std::vector<SpeciesTag> &v) {
-=======
-      .def(py::init([]() { return std::make_unique<ArrayOfSpeciesTag>(); }), "Empty list")
-      .def(py::init(
-          [](const std::string& s) { return std::make_unique<ArrayOfSpeciesTag>(s); }), "From :class:`str`")
       .def(py::init([](const std::vector<SpeciesTag>& v) {
->>>>>>> 6d2fe82e
         return std::make_unique<ArrayOfSpeciesTag>(v);
       }), "From :class:`list`")
       .def(
